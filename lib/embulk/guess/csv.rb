module Embulk
  module Guess
    require 'embulk/guess/schema_guess'

    class CsvGuessPlugin < LineGuessPlugin
      Plugin.register_guess('csv', self)

      DELIMITER_CANDIDATES = [
        ",", "\t", "|"
      ]

      QUOTE_CANDIDATES = [
        "\"", "'"
      ]

      ESCAPE_CANDIDATES = [
        "\\"
      ]

      NULL_STRING_CANDIDATES = [
        "null",
        "NULL",
        "#N/A",
        "\\N",  # MySQL LOAD, Hive STORED AS TEXTFILE
      ]

      MAX_SKIP_LINES = 10
      NO_SKIP_DETECT_LINES = 10

      def guess_lines(config, sample_lines)
        return {} unless config.fetch("parser", {}).fetch("type", "csv") == "csv"

        delim = guess_delimiter(sample_lines)
        unless delim
          # not CSV file
          return {}
        end

        parser_config = config["parser"] || {}
        parser_guessed = DataSource.new.merge(parser_config).merge({"type" => "csv", "delimiter" => delim})

        unless parser_guessed.has_key?("quote")
          quote = guess_quote(sample_lines, delim)
          parser_guessed["quote"] = quote ? quote : ''
        end

        unless parser_guessed.has_key?("escape")
          escape = guess_escape(sample_lines, delim, quote)
          parser_guessed["escape"] = escape ? escape : ''
        end

        unless parser_guessed.has_key?("null_string")
          null_string = guess_null_string(sample_lines, delim)
          parser_guessed["null_string"] = null_string if null_string
          # don't even set null_string to avoid confusion of null and 'null' in YAML format
        end

        sample_records = split_lines(parser_guessed, sample_lines, delim)
        skip_header_lines = guess_skip_header_lines(sample_records)
        sample_records = sample_records[skip_header_lines..-1]

        first_types = SchemaGuess.types_from_array_records(sample_records[0, 1])
        other_types = SchemaGuess.types_from_array_records(sample_records[1..-1])

        if first_types.size <= 1 || other_types.size <= 1
          # guess failed
          return {}
        end

        header_line = (first_types != other_types && first_types.all? {|t| ["string", "boolean"].include?(t) })

        if header_line
          parser_guessed["skip_header_lines"] = skip_header_lines + 1
        else
          parser_guessed["skip_header_lines"] = skip_header_lines
        end

<<<<<<< HEAD
        if header_line
          column_names = sample_records.first
        else
          column_names = (0..other_types.size).to_a.map {|i| "c#{i}" }
        end
        schema = []
        column_names.zip(other_types).each do |name,type|
          if name && type
            if type.is_a?(SchemaGuess::TimestampTypeMatch)
              schema << {"name" => name, "type" => type, "format" => type.format}
            else
              schema << {"name" => name, "type" => type}
=======
        parser_guessed["allow_extra_columns"] = false
        parser_guessed["allow_optional_columns"] = false

        unless parser_config.has_key?("columns")
          if header_line
            column_names = sample_records.first
          else
            column_names = (0..other_types.size).to_a.map {|i| "c#{i}" }
          end
          schema = []
          column_names.zip(other_types).each do |name,type|
            if name && type
              if type.is_a?(SchemaGuess::TimestampTypeMatch)
                schema << {"name" => name, "type" => type, "format" => type.format}
              else
                schema << {"name" => name, "type" => type}
              end
>>>>>>> ab2af2a2
            end
          end
        end
        parser_guessed["columns"] = schema

        return {"parser" => parser_guessed}
      end

      private

      def split_lines(parser_config, sample_lines, delim)
        parser_task = parser_config.merge({"charset" => "UTF-8", "columns" => []}).load_config(org.embulk.standards.CsvParserPlugin::PluginTask)
        data = sample_lines.map {|x| x.force_encoding('UTF-8') }.join(parser_task.getNewline.getString.encode('UTF-8'))
        sample = Buffer.from_ruby_string(data)
        decoder = Java::LineDecoder.new(Java::ListFileInput.new([[sample.to_java]]), parser_task)
        tokenizer = org.embulk.standards.CsvTokenizer.new(decoder, parser_task)
        rows = []
        while tokenizer.nextFile
          while tokenizer.nextRecord
            begin
              columns = []
              while true
                begin
                  columns << tokenizer.nextColumn
                rescue org.embulk.standards.CsvTokenizer::TooFewColumnsException
                  rows << columns
                  break
                end
              end
            rescue org.embulk.standards.CsvTokenizer::InvalidValueException
              # TODO warning
              tokenizer.skipCurrentLine
            end
          end
        end
        return rows
      rescue
        # TODO warning if fallback to this ad-hoc implementation
        sample_lines.map {|line| line.split(delim) }
      end

      def guess_delimiter(sample_lines)
        delim_weights = DELIMITER_CANDIDATES.map do |d|
          counts = sample_lines.map {|line| line.count(d) }
          total = array_sum(counts)
          if total > 0
            stddev = array_standard_deviation(counts)
            stddev = 0.000000001 if stddev == 0.0
            weight = total / stddev
            [d, weight]
          else
            [nil, 0]
          end
        end

        delim, weight = *delim_weights.sort_by {|d,weight| weight }.last
        if delim != nil && weight > 1
          return delim
        else
          return nil
        end
      end

      def guess_quote(sample_lines, delim)
        delim_regexp = Regexp.escape(delim)
        quote_weights = QUOTE_CANDIDATES.map do |q|
          weights = sample_lines.map do |line|
            q_regexp = Regexp.escape(q)
            count = line.count(q)
            if count > 0
              weight = count
              weight += line.scan(/(?:\A|#{delim_regexp})\s*#{q_regexp}(?:(?!#{q_regexp}).)*\s*#{q_regexp}(?:$|#{delim_regexp})/).size * 20
              weight += line.scan(/(?:\A|#{delim_regexp})\s*#{q_regexp}(?:(?!#{delim_regexp}).)*\s*#{q_regexp}(?:$|#{delim_regexp})/).size * 40
              weight
            else
              nil
            end
          end.compact
          weights.empty? ? 0 : array_avg(weights)
        end
        quote, weight = QUOTE_CANDIDATES.zip(quote_weights).sort_by {|q,w| w }.last
        if weight >= 10.0
          return quote
        else
          return nil
        end
      end

      def guess_escape(sample_lines, delim, optional_quote)
        guessed = ESCAPE_CANDIDATES.map do |str|
          if optional_quote
            regexp = /#{Regexp.quote(str)}(?:#{Regexp.quote(delim)}|#{Regexp.quote(optional_quote)})/
          else
            regexp = /#{Regexp.quote(str)}#{Regexp.quote(delim)}/
          end
          counts = sample_lines.map {|line| line.scan(regexp).count }
          count = counts.inject(0) {|r,c| r + c }
          [str, count]
        end.select {|str,count| count > 0 }.sort_by {|str,count| -count }
        found = guessed.first
        return found ? found[0] : nil
      end

      def guess_null_string(sample_lines, delim)
        guessed = NULL_STRING_CANDIDATES.map do |str|
          regexp = /(?:^|#{Regexp.quote(delim)})#{Regexp.quote(str)}(?:$|#{Regexp.quote(delim)})/
          counts = sample_lines.map {|line| line.scan(regexp).count }
          count = counts.inject(0) {|r,c| r + c }
          [str, count]
        end.select {|str,count| count > 0 }.sort_by {|str,count| -count }
        found = guessed.first
        return found ? found[0] : nil
      end

      def guess_skip_header_lines(sample_records)
        counts = sample_records.map {|records| records.size }
        (1..[MAX_SKIP_LINES, counts.length - 1].min).each do |i|
          check_row_count = counts[i-1]
          if counts[i, NO_SKIP_DETECT_LINES].all? {|c| c == check_row_count }
            return i - 1
          end
        end
        return 0
      end

      def array_sum(array)
        array.inject(0) {|r,i| r += i }
      end

      def array_avg(array)
        array.inject(0.0) {|r,i| r += i } / array.size
      end

      def array_variance(array)
        avg = array_avg(array)
        array.inject(0.0) {|r,i| r += (i - avg) ** 2 } / array.size
      end

      def array_standard_deviation(array)
        Math.sqrt(array_variance(array))
      end
    end

  end
end<|MERGE_RESOLUTION|>--- conflicted
+++ resolved
@@ -75,7 +75,9 @@
           parser_guessed["skip_header_lines"] = skip_header_lines
         end
 
-<<<<<<< HEAD
+        parser_guessed["allow_extra_columns"] = false
+        parser_guessed["allow_optional_columns"] = false
+
         if header_line
           column_names = sample_records.first
         else
@@ -88,25 +90,6 @@
               schema << {"name" => name, "type" => type, "format" => type.format}
             else
               schema << {"name" => name, "type" => type}
-=======
-        parser_guessed["allow_extra_columns"] = false
-        parser_guessed["allow_optional_columns"] = false
-
-        unless parser_config.has_key?("columns")
-          if header_line
-            column_names = sample_records.first
-          else
-            column_names = (0..other_types.size).to_a.map {|i| "c#{i}" }
-          end
-          schema = []
-          column_names.zip(other_types).each do |name,type|
-            if name && type
-              if type.is_a?(SchemaGuess::TimestampTypeMatch)
-                schema << {"name" => name, "type" => type, "format" => type.format}
-              else
-                schema << {"name" => name, "type" => type}
-              end
->>>>>>> ab2af2a2
             end
           end
         end
